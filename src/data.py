import pandas as pd
import numpy as np
import re
import os
import joblib
from matminer.datasets import load_dataset
from sklearn.impute import SimpleImputer

def load_and_standardize_citrine() -> pd.DataFrame:
    df = load_dataset("citrine_thermal_conductivity")
    if df is None:
        return pd.DataFrame()
    df = df.dropna(subset=["k_expt"]).copy()
    return (
        df.rename(columns={
            "k_expt": "thermal_conductivity",
            "k_condition": "temperature"
        })
        .assign(source="citrine")
    )

def load_and_standardize_ucsb() -> pd.DataFrame:
    df = load_dataset("ucsb_thermoelectrics")
    if df is None:
        return pd.DataFrame()
    df = (
        df.rename(columns={
            "composition": "formula",
            "temperature": "temperature",
            "kappa": "thermal_conductivity"
        })
        .assign(source="ucsb")
    )
    return df

def _filter_thermal_conductivity_data(df_data):
    print("NIST Original shape:", df_data.shape)
    
    if "property" not in df_data.columns:
        print("Missing 'property' column")
        return pd.DataFrame()

    conductivity_df = df_data[df_data['property'].str.contains('Thermal conductivity', case=False, na=False)]
    print("NIST Conductivity rows:", conductivity_df.shape)

    if "phase" not in conductivity_df.columns:
        print("Missing 'phase' column")
        return pd.DataFrame()

    thermal_conductivity_crystalline = conductivity_df[
        conductivity_df['phase'].str.contains('crystal', case=False, na=False)
    ]
    print("NIST Crystalline rows:", thermal_conductivity_crystalline.shape)

    if thermal_conductivity_crystalline.empty:
        print("No crystalline thermal conductivity data found.")
        return pd.DataFrame()

    cleaned_df = thermal_conductivity_crystalline.dropna(axis=1, how='all')
    standardized_df = cleaned_df.rename(columns={
        'value': 'thermal_conductivity',
        'temperature': 'temperature',
        'formula': 'formula'
    }).assign(source="nist_thermoml")

    return standardized_df


def load_and_standardize_nist() -> pd.DataFrame:
    """Load NIST ThermoML data, filter for thermal conductivity of crystalline solids."""
    data_file = r"c:\Users\angel\thermal_conductivity\ml_conductivity_project_user_ready\data\raw\thermoml_data.pkl"


    df_data = joblib.load(data_file)

    if isinstance(df_data, pd.DataFrame) and 'property' in df_data.columns:
        df_data = df_data.dropna(subset=['property'])

    return _filter_thermal_conductivity_data(df_data)



def parse_temperature(val):
    if pd.isnull(val):
        return np.nan
    s = str(val).lower().strip()
<<<<<<< HEAD
=======
    # Check for Celsius, Kelvin, or Fahrenheit
>>>>>>> f7d0009c
    m = re.search(r"([-+]?[0-9]*\.?[0-9]+)\s*°?\s*([ckf])", s)
    if m:
        temp = float(m.group(1)); unit = m.group(2)
        if unit == 'c':
            return temp + 273.15
        elif unit == 'f':
            return (temp - 32) * 5/9 + 273.15
<<<<<<< HEAD
        else:
            return temp
=======
        else:  # unit == 'k'
            return temp
    # Check for plain number
>>>>>>> f7d0009c
    m2 = re.search(r"([-+]?[0-9]*\.?[0-9]+)", s)
    if m2:
        return float(m2.group(1))
    # Check for room temperature keywords
    if "room" in s or "ambient" in s or "standard" in s:
        return 298.15
    return np.nan

def load_and_merge_data(drop_missing=True):
    """
    Load and combine datasets from Citrine, UCSB, and NIST.
    Optionally drop rows missing formula, temperature, or thermal_conductivity.
    Returns a cleaned, merged DataFrame ready for feature engineering.
    """
    print("Loading datasets...")
    citrine_df = load_and_standardize_citrine()
    print(f"Citrine data loaded: {citrine_df.shape}")
    ucsb_df = load_and_standardize_ucsb()
    print(f"UCSB data loaded: {ucsb_df.shape}")
    nist_df = load_and_standardize_nist()
    print(f"NIST data loaded: {nist_df.shape}")

    datasets_to_combine = []
    if not citrine_df.empty:
        datasets_to_combine.append(citrine_df)
    if not ucsb_df.empty:
        datasets_to_combine.append(ucsb_df)
    if not nist_df.empty:
        datasets_to_combine.append(nist_df)

    if datasets_to_combine:
        df_all = pd.concat(datasets_to_combine, ignore_index=True)
        print(f"Combined dataset shape: {df_all.shape}")
        # Standardize temperature and drop duplicates
        df_all["temperature"] = df_all["temperature"].apply(parse_temperature)
        df_all = df_all.drop_duplicates(subset=["formula", "temperature"], keep="first").reset_index(drop=True)
        # Optionally drop rows missing any critical field
        if drop_missing:
            df_all = df_all.dropna(subset=["formula", "temperature", "thermal_conductivity"]).reset_index(drop=True)
        # Group and average kappa for duplicate entries
        df_feat = (
            df_all
            .groupby(["formula", "temperature"])
            .agg({
                "thermal_conductivity": "mean",
                "source": lambda s: ",".join(sorted(set(s)))
            })
            .reset_index()
        )
        print(f"Shape after grouping and cleaning: {df_feat.shape}")
        return df_feat
    else:
        print("No datasets were successfully loaded.")
        return pd.DataFrame()

def impute_and_clean_data(df: pd.DataFrame) -> pd.DataFrame:
    """
    Clean and impute missing values in the DataFrame.
    Applies temperature parsing and imputes missing temperature values (only if justified).
    Drops rows missing formula or thermal_conductivity.
    Use with caution: imputation should only be used if physically justified.
    """
    df_cleaned = df.copy()
    df_cleaned["temperature"] = df_cleaned["temperature"].apply(parse_temperature)
    # Only impute if a strong physical/statistical justification exists
    if df_cleaned["temperature"].isnull().any():
        print("Warning: Imputing missing temperature values with mean. Ensure this is physically justified.")
        imputer = SimpleImputer(strategy="mean")
        df_cleaned["temperature"] = imputer.fit_transform(df_cleaned[["temperature"]])
    df_cleaned = df_cleaned.dropna(subset=["formula", "thermal_conductivity"]).reset_index(drop=True)
    return df_cleaned
<|MERGE_RESOLUTION|>--- conflicted
+++ resolved
@@ -1,176 +1,166 @@
-import pandas as pd
-import numpy as np
-import re
-import os
-import joblib
-from matminer.datasets import load_dataset
-from sklearn.impute import SimpleImputer
-
-def load_and_standardize_citrine() -> pd.DataFrame:
-    df = load_dataset("citrine_thermal_conductivity")
-    if df is None:
-        return pd.DataFrame()
-    df = df.dropna(subset=["k_expt"]).copy()
-    return (
-        df.rename(columns={
-            "k_expt": "thermal_conductivity",
-            "k_condition": "temperature"
-        })
-        .assign(source="citrine")
-    )
-
-def load_and_standardize_ucsb() -> pd.DataFrame:
-    df = load_dataset("ucsb_thermoelectrics")
-    if df is None:
-        return pd.DataFrame()
-    df = (
-        df.rename(columns={
-            "composition": "formula",
-            "temperature": "temperature",
-            "kappa": "thermal_conductivity"
-        })
-        .assign(source="ucsb")
-    )
-    return df
-
-def _filter_thermal_conductivity_data(df_data):
-    print("NIST Original shape:", df_data.shape)
-    
-    if "property" not in df_data.columns:
-        print("Missing 'property' column")
-        return pd.DataFrame()
-
-    conductivity_df = df_data[df_data['property'].str.contains('Thermal conductivity', case=False, na=False)]
-    print("NIST Conductivity rows:", conductivity_df.shape)
-
-    if "phase" not in conductivity_df.columns:
-        print("Missing 'phase' column")
-        return pd.DataFrame()
-
-    thermal_conductivity_crystalline = conductivity_df[
-        conductivity_df['phase'].str.contains('crystal', case=False, na=False)
-    ]
-    print("NIST Crystalline rows:", thermal_conductivity_crystalline.shape)
-
-    if thermal_conductivity_crystalline.empty:
-        print("No crystalline thermal conductivity data found.")
-        return pd.DataFrame()
-
-    cleaned_df = thermal_conductivity_crystalline.dropna(axis=1, how='all')
-    standardized_df = cleaned_df.rename(columns={
-        'value': 'thermal_conductivity',
-        'temperature': 'temperature',
-        'formula': 'formula'
-    }).assign(source="nist_thermoml")
-
-    return standardized_df
-
-
-def load_and_standardize_nist() -> pd.DataFrame:
-    """Load NIST ThermoML data, filter for thermal conductivity of crystalline solids."""
-    data_file = r"c:\Users\angel\thermal_conductivity\ml_conductivity_project_user_ready\data\raw\thermoml_data.pkl"
-
-
-    df_data = joblib.load(data_file)
-
-    if isinstance(df_data, pd.DataFrame) and 'property' in df_data.columns:
-        df_data = df_data.dropna(subset=['property'])
-
-    return _filter_thermal_conductivity_data(df_data)
-
-
-
-def parse_temperature(val):
-    if pd.isnull(val):
-        return np.nan
-    s = str(val).lower().strip()
-<<<<<<< HEAD
-=======
-    # Check for Celsius, Kelvin, or Fahrenheit
->>>>>>> f7d0009c
-    m = re.search(r"([-+]?[0-9]*\.?[0-9]+)\s*°?\s*([ckf])", s)
-    if m:
-        temp = float(m.group(1)); unit = m.group(2)
-        if unit == 'c':
-            return temp + 273.15
-        elif unit == 'f':
-            return (temp - 32) * 5/9 + 273.15
-<<<<<<< HEAD
-        else:
-            return temp
-=======
-        else:  # unit == 'k'
-            return temp
-    # Check for plain number
->>>>>>> f7d0009c
-    m2 = re.search(r"([-+]?[0-9]*\.?[0-9]+)", s)
-    if m2:
-        return float(m2.group(1))
-    # Check for room temperature keywords
-    if "room" in s or "ambient" in s or "standard" in s:
-        return 298.15
-    return np.nan
-
-def load_and_merge_data(drop_missing=True):
-    """
-    Load and combine datasets from Citrine, UCSB, and NIST.
-    Optionally drop rows missing formula, temperature, or thermal_conductivity.
-    Returns a cleaned, merged DataFrame ready for feature engineering.
-    """
-    print("Loading datasets...")
-    citrine_df = load_and_standardize_citrine()
-    print(f"Citrine data loaded: {citrine_df.shape}")
-    ucsb_df = load_and_standardize_ucsb()
-    print(f"UCSB data loaded: {ucsb_df.shape}")
-    nist_df = load_and_standardize_nist()
-    print(f"NIST data loaded: {nist_df.shape}")
-
-    datasets_to_combine = []
-    if not citrine_df.empty:
-        datasets_to_combine.append(citrine_df)
-    if not ucsb_df.empty:
-        datasets_to_combine.append(ucsb_df)
-    if not nist_df.empty:
-        datasets_to_combine.append(nist_df)
-
-    if datasets_to_combine:
-        df_all = pd.concat(datasets_to_combine, ignore_index=True)
-        print(f"Combined dataset shape: {df_all.shape}")
-        # Standardize temperature and drop duplicates
-        df_all["temperature"] = df_all["temperature"].apply(parse_temperature)
-        df_all = df_all.drop_duplicates(subset=["formula", "temperature"], keep="first").reset_index(drop=True)
-        # Optionally drop rows missing any critical field
-        if drop_missing:
-            df_all = df_all.dropna(subset=["formula", "temperature", "thermal_conductivity"]).reset_index(drop=True)
-        # Group and average kappa for duplicate entries
-        df_feat = (
-            df_all
-            .groupby(["formula", "temperature"])
-            .agg({
-                "thermal_conductivity": "mean",
-                "source": lambda s: ",".join(sorted(set(s)))
-            })
-            .reset_index()
-        )
-        print(f"Shape after grouping and cleaning: {df_feat.shape}")
-        return df_feat
-    else:
-        print("No datasets were successfully loaded.")
-        return pd.DataFrame()
-
-def impute_and_clean_data(df: pd.DataFrame) -> pd.DataFrame:
-    """
-    Clean and impute missing values in the DataFrame.
-    Applies temperature parsing and imputes missing temperature values (only if justified).
-    Drops rows missing formula or thermal_conductivity.
-    Use with caution: imputation should only be used if physically justified.
-    """
-    df_cleaned = df.copy()
-    df_cleaned["temperature"] = df_cleaned["temperature"].apply(parse_temperature)
-    # Only impute if a strong physical/statistical justification exists
-    if df_cleaned["temperature"].isnull().any():
-        print("Warning: Imputing missing temperature values with mean. Ensure this is physically justified.")
-        imputer = SimpleImputer(strategy="mean")
-        df_cleaned["temperature"] = imputer.fit_transform(df_cleaned[["temperature"]])
-    df_cleaned = df_cleaned.dropna(subset=["formula", "thermal_conductivity"]).reset_index(drop=True)
-    return df_cleaned
+import pandas as pd
+import numpy as np
+import re
+import os
+import joblib
+from matminer.datasets import load_dataset
+from sklearn.impute import SimpleImputer
+
+def load_and_standardize_citrine() -> pd.DataFrame:
+    df = load_dataset("citrine_thermal_conductivity")
+    if df is None:
+        return pd.DataFrame()
+    df = df.dropna(subset=["k_expt"]).copy()
+    return (
+        df.rename(columns={
+            "k_expt": "thermal_conductivity",
+            "k_condition": "temperature"
+        })
+        .assign(source="citrine")
+    )
+
+def load_and_standardize_ucsb() -> pd.DataFrame:
+    df = load_dataset("ucsb_thermoelectrics")
+    if df is None:
+        return pd.DataFrame()
+    df = (
+        df.rename(columns={
+            "composition": "formula",
+            "temperature": "temperature",
+            "kappa": "thermal_conductivity"
+        })
+        .assign(source="ucsb")
+    )
+    return df
+
+def _filter_thermal_conductivity_data(df_data):
+    print("NIST Original shape:", df_data.shape)
+    
+    if "property" not in df_data.columns:
+        print("Missing 'property' column")
+        return pd.DataFrame()
+
+    conductivity_df = df_data[df_data['property'].str.contains('Thermal conductivity', case=False, na=False)]
+    print("NIST Conductivity rows:", conductivity_df.shape)
+
+    if "phase" not in conductivity_df.columns:
+        print("Missing 'phase' column")
+        return pd.DataFrame()
+
+    thermal_conductivity_crystalline = conductivity_df[
+        conductivity_df['phase'].str.contains('crystal', case=False, na=False)
+    ]
+    print("NIST Crystalline rows:", thermal_conductivity_crystalline.shape)
+
+    if thermal_conductivity_crystalline.empty:
+        print("No crystalline thermal conductivity data found.")
+        return pd.DataFrame()
+
+    cleaned_df = thermal_conductivity_crystalline.dropna(axis=1, how='all')
+    standardized_df = cleaned_df.rename(columns={
+        'value': 'thermal_conductivity',
+        'temperature': 'temperature',
+        'formula': 'formula'
+    }).assign(source="nist_thermoml")
+
+    return standardized_df
+
+
+def load_and_standardize_nist() -> pd.DataFrame:
+    """Load NIST ThermoML data, filter for thermal conductivity of crystalline solids."""
+    data_file = r"c:\Users\angel\thermal_conductivity\ml_conductivity_project_user_ready\data\raw\thermoml_data.pkl"
+
+
+    df_data = joblib.load(data_file)
+
+    if isinstance(df_data, pd.DataFrame) and 'property' in df_data.columns:
+        df_data = df_data.dropna(subset=['property'])
+
+    return _filter_thermal_conductivity_data(df_data)
+
+
+
+def parse_temperature(val):
+    if pd.isnull(val):
+        return np.nan
+    s = str(val).lower().strip()
+    m = re.search(r"([-+]?[0-9]*\.?[0-9]+)\s*°?\s*([ckf])", s)
+    if m:
+        temp = float(m.group(1)); unit = m.group(2)
+        if unit == 'c':
+            return temp + 273.15
+        elif unit == 'f':
+            return (temp - 32) * 5/9 + 273.15
+        else:
+            return temp
+    m2 = re.search(r"([-+]?[0-9]*\.?[0-9]+)", s)
+    if m2:
+        return float(m2.group(1))
+    # Check for room temperature keywords
+    if "room" in s or "ambient" in s or "standard" in s:
+        return 298.15
+    return np.nan
+
+def load_and_merge_data(drop_missing=True):
+    """
+    Load and combine datasets from Citrine, UCSB, and NIST.
+    Optionally drop rows missing formula, temperature, or thermal_conductivity.
+    Returns a cleaned, merged DataFrame ready for feature engineering.
+    """
+    print("Loading datasets...")
+    citrine_df = load_and_standardize_citrine()
+    print(f"Citrine data loaded: {citrine_df.shape}")
+    ucsb_df = load_and_standardize_ucsb()
+    print(f"UCSB data loaded: {ucsb_df.shape}")
+    nist_df = load_and_standardize_nist()
+    print(f"NIST data loaded: {nist_df.shape}")
+
+    datasets_to_combine = []
+    if not citrine_df.empty:
+        datasets_to_combine.append(citrine_df)
+    if not ucsb_df.empty:
+        datasets_to_combine.append(ucsb_df)
+    if not nist_df.empty:
+        datasets_to_combine.append(nist_df)
+
+    if datasets_to_combine:
+        df_all = pd.concat(datasets_to_combine, ignore_index=True)
+        print(f"Combined dataset shape: {df_all.shape}")
+        # Standardize temperature and drop duplicates
+        df_all["temperature"] = df_all["temperature"].apply(parse_temperature)
+        df_all = df_all.drop_duplicates(subset=["formula", "temperature"], keep="first").reset_index(drop=True)
+        # Optionally drop rows missing any critical field
+        if drop_missing:
+            df_all = df_all.dropna(subset=["formula", "temperature", "thermal_conductivity"]).reset_index(drop=True)
+        # Group and average kappa for duplicate entries
+        df_feat = (
+            df_all
+            .groupby(["formula", "temperature"])
+            .agg({
+                "thermal_conductivity": "mean",
+                "source": lambda s: ",".join(sorted(set(s)))
+            })
+            .reset_index()
+        )
+        print(f"Shape after grouping and cleaning: {df_feat.shape}")
+        return df_feat
+    else:
+        print("No datasets were successfully loaded.")
+        return pd.DataFrame()
+
+def impute_and_clean_data(df: pd.DataFrame) -> pd.DataFrame:
+    """
+    Clean and impute missing values in the DataFrame.
+    Applies temperature parsing and imputes missing temperature values (only if justified).
+    Drops rows missing formula or thermal_conductivity.
+    Use with caution: imputation should only be used if physically justified.
+    """
+    df_cleaned = df.copy()
+    df_cleaned["temperature"] = df_cleaned["temperature"].apply(parse_temperature)
+    # Only impute if a strong physical/statistical justification exists
+    if df_cleaned["temperature"].isnull().any():
+        print("Warning: Imputing missing temperature values with mean. Ensure this is physically justified.")
+        imputer = SimpleImputer(strategy="mean")
+        df_cleaned["temperature"] = imputer.fit_transform(df_cleaned[["temperature"]])
+    df_cleaned = df_cleaned.dropna(subset=["formula", "thermal_conductivity"]).reset_index(drop=True)
+    return df_cleaned